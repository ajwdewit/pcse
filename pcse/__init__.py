--- conflicted
+++ resolved
@@ -29,13 +29,8 @@
 from __future__ import print_function
 __author__ = "Allard de Wit <allard.dewit@wur.nl>"
 __license__ = "European Union Public License"
-<<<<<<< HEAD
 __stable__ = True
-__version__ = "5.5.2"
-=======
-__stable__ = False
-__version__ = "5.5.2-dev"
->>>>>>> ff4254ff
+__version__ = "5.5.3"
 
 import sys, os
 from . import util
@@ -98,8 +93,8 @@
         logger = logging.getLogger()
         msg1 = "Failed to create the PCSE demo database: %s" % e
         msg2 = "PCSE will likely be functional, but some tests and demos may fail."
-        logger.warn(msg1)
-        logger.warn(msg2)
+        logger.warning(msg1)
+        logger.warning(msg2)
 
 if not __stable__:
     print("Warning: You are running a PCSE development version:  %s" % __version__)
