# -*- coding: utf-8 -*-
# Copyright (c) 2004-2015 Alterra, Wageningen-UR
# Allard de Wit (allard.dewit@wur.nl), Juli 2015
# from __future__ import print_function
"""Implementation of AgroManager and related classes for agromanagement actions in PCSE.

Available classes:
  * CropCalendar: A class for handling cropping calendars
  * TimedEventDispatcher: A class for handling timed events (e.g. events connected to a date)
  * StateEventDispatcher: A class for handling state events (e.g. events that happen when a state variable reaches
    a certain values.
  * AgroManager: A class for handling all agromanagement events which encapsulates
    the CropCalendar and Timed/State events.
"""

from datetime import date, timedelta
import logging
from collections import Counter

from .base_classes import DispatcherObject, VariableKiosk, SimulationObject, ParameterProvider, AncillaryObject
from .traitlets import HasTraits, Float, Int, Instance, Enum, Bool, List, Dict, Unicode
from . import exceptions as exc
from .util import ConfigurationLoader
from . import signals
from . import exceptions as exc

def check_date_range(day, start, end):
    """returns True if start <= day < end

    Optionally, end may be None. in that case return True if start <= day

    :param day: the date that will be checked
    :param start: the start date of the range
    :param end: the end date of the range or None
    :return: True/False
    """

    if end is None:
        return start <= day
    else:
        return start <= day < end


class CropCalendar(HasTraits, DispatcherObject):
    """A crop calendar for managing the crop cycle.

    A `CropCalendar` object is responsible for storing, checking, starting and ending
    the crop cycle. The crop calendar is initialized by providing the parameters needed
    for defining the crop cycle. At each time step the instance of `CropCalendar` is called
    and at dates defined by its parameters it initiates the appropriate actions::
    - sowing/emergence: A `crop_start` signal is dispatched including the parameters needed to
      start the new crop simulation object
    - maturity/harvest: the crop cycle is ended by dispatching a `crop_finish` signal with the
      appropriate parameters.

    :param kiosk: The PCSE VariableKiosk instance
    :param crop_id: String identifying the crop
    :param crop_start_date: Start date of the crop simulation
    :param crop_start_type: Start type of the crop simulation ('sowing', 'emergence')
    :param crop_end_date: End date of the crop simulation
    :param crop_end_type: End type of the crop simulation ('harvest', 'maturity', 'earliest')
    :param max_duration: Integer describing the maximum duration of the crop cycle

    :return: A CropCalendar Instance
    """

    # Characteristics of the crop cycle
    crop_id = Unicode()
    crop_start_date = Instance(date)
    crop_start_type = Enum(["sowing", "emergence"])
    crop_end_date = Instance(date)
    crop_end_type = Enum(["maturity", "harvest", "earliest"])
    max_duration = Int()

    # system parameters
    kiosk = Instance(VariableKiosk)
    parameterprovider = Instance(ParameterProvider)
    mconf = Instance(ConfigurationLoader)
    logger = Instance(logging.Logger)

    # Counter for duration of the crop cycle
    duration = Int(0)
    in_crop_cycle = Bool(False)

    def __init__(self, kiosk, crop_id=None, crop_start_date=None,
                 crop_start_type=None, crop_end_date=None, crop_end_type=None, max_duration=None):

        # set up logging
        loggername = "%s.%s" % (self.__class__.__module__,
                                self.__class__.__name__)

        self.logger = logging.getLogger(loggername)
        self.kiosk = kiosk
        self.crop_id = crop_id
        self.crop_start_date = crop_start_date
        self.crop_start_type = crop_start_type
        self.crop_end_date = crop_end_date
        self.crop_end_type = crop_end_type
        self.max_duration = max_duration

        self._connect_signal(self._on_CROP_FINISH, signal=signals.crop_finish)

    def validate(self, campaign_start_date, next_campaign_start_date):
        """Validate the crop calendar internally and against the interval for
        the agricultural campaign.

        :param campaign_start_date: start date of this campaign
        :param next_campaign_start_date: start date of the next campaign
        """

        # Check that crop_start_date is before crop_end_date
        crop_end_date = self.crop_end_date
        if self.crop_end_type == "maturity":
            crop_end_date = self.crop_start_date + timedelta(days=self.max_duration)
        if self.crop_start_date >= crop_end_date:
            msg = "crop_end_date before or equal to crop_start_date for crop '%s'!"
            raise exc.PCSEError(msg % (self.crop_start_date, self.crop_end_date))

        # check that crop_start_date is within the campaign interval
        r = check_date_range(self.crop_start_date, campaign_start_date, next_campaign_start_date)
        if r is not True:
            msg = "Start date (%s) for crop '%s' not within campaign window (%s - %s)." % \
                  (self.crop_start_date, self.crop_id, campaign_start_date, next_campaign_start_date)
            raise exc.PCSEError(msg)

    def __call__(self, day):
        """Runs the crop calendar to determine if any actions are needed.

        :param day:  a date object for the current simulation day
        :param drv: the driving variables at this day
        :return: None
        """

        if self.in_crop_cycle:
            self.duration += 1

        # Start of the crop cycle
        if day == self.crop_start_date:  # Start a new crop
            self.duration = 0
            self.in_crop_cycle = True
            msg = "Starting crop (%s) on day %s" % (self.crop_id, day)
            self.logger.info(msg)
            self._send_signal(signal=signals.crop_start, day=day,
                              crop_id=self.crop_id, crop_start_type=self.crop_start_type,
                              crop_end_type=self.crop_end_type)

        # end of the crop cycle
        finish_type = None
        # Check if crop_end_date is reached for CROP_END_TYPE harvest/earliest
        if self.crop_end_type in ["harvest", "earliest"]:
            if day >= self.crop_end_date:
                finish_type = "harvest"

        # Check for forced stop because maximum duration is reached
        if self.duration >= self.max_duration:
            finish_type = "max_duration"

        # If finish condition is reached send a signal to finish the crop
        if finish_type is not None:
            self.in_crop_cycle = False
            self._send_signal(signal=signals.crop_finish, day=day,
                              finish=finish_type, crop_delete=True)

    def _on_CROP_FINISH(self):
        """Register that crop has reached the end of its cycle.
        """
        self.in_crop_cycle = False

    def get_end_date(self):
        """Return the end date of the crop cycle.

        This is either given as the harvest date or calculated as
        crop_start_date + max_duration

        :return: a date object
        """
        if self.crop_end_type in ["harvest", 'earliest']:
            return self.crop_end_date
        else:
            return self.crop_start_date + timedelta(days=self.max_duration)

    def get_start_date(self):
        """Returns the start date of the cycle. This is always self.crop_start_date

        :return: the start date
        """
        return self.crop_start_date


class TimedEventsDispatcher(HasTraits, DispatcherObject):
    """Takes care handling events that are connected to a date.

    Events are handled by dispatching a signal (taken from the `signals` module)
    and providing the relevant parameters with the signal. TimedEvents can be
    most easily understood when looking at the definition in the agromanagement
    file. The following section (in YAML) provides the definition of two instances
    of TimedEventsDispatchers:

        TimedEvents:
        -   event_signal: irrigate
            name:  Timed irrigation events
            comment: All irrigation amounts in mm
            events_table:
            - 2000-01-01: {irrigation_amount: 20}
            - 2000-01-21: {irrigation_amount: 50}
            - 2000-03-18: {irrigation_amount: 30}
            - 2000-03-19: {irrigation_amount: 25}
        -   event_signal: apply_npk
            name:  Timed N/P/K application table
            comment: All fertilizer amounts in kg/ha
            events_table:
            - 2000-01-10: {N_amount : 10, P_amount: 5, K_amount: 2}
            - 2000-01-31: {N_amount : 30, P_amount: 15, K_amount: 12}
            - 2000-03-25: {N_amount : 50, P_amount: 25, K_amount: 22}
            - 2000-04-05: {N_amount : 70, P_amount: 35, K_amount: 32}

    Each TimedEventDispatcher is defined by an `event_signal`, an optional name,
    an optional comment and the events_table. The events_table is list which provides
    for each date the parameters that should be dispatched with the given
    event_signal.
    """
    event_signal = None
    events_table = List()
    days_with_events = Instance(Counter)
    kiosk = Instance(VariableKiosk)
    logger = Instance(logging.Logger)
    name = Unicode()
    comment = Unicode()

    def __init__(self, kiosk, event_signal, name, comment, events_table):
        """Initialising a TimedEventDispatcher

        :param kiosk: an instance of the VariableKiosk
        :param event_signal: the signal to be dispatched when the event occurs (from pcse.signals)
        :param name: the name of the event dispatcher
        :param comment: A comment that will be used in log message
        :param events_table: The events table, the structure here is a list of dicts, with each dict having only
            one key/value with the key being the date of the event and the value a dict of parameter values
            that should be dispatched with the signal.
        """

        # set up logging
        loggername = "%s.%s" % (self.__class__.__module__,
                                self.__class__.__name__)
        self.logger = logging.getLogger(loggername)

        self.kiosk = kiosk
        self.events_table = events_table
        self.name = name
        self.comment = comment

        # get signal from signals module
        if not hasattr(signals, event_signal):
            msg = "Signal '%s'  not defined in pcse.signals module."
            raise exc.PCSEError(msg % event_signal)
        # self.event_signal = getattr(signals, event_signal)
        self.event_signal = getattr(signals, event_signal)

        # Build a counter for the days with events.
        self.days_with_events = Counter()
        for ev in self.events_table:
            self.days_with_events.update(ev.keys())

        # Check if there are days with two or more events under the
        # same signal which is not allowed.
        multi_days = []
        for day, count in self.days_with_events.items():
            if count > 1:
                multi_days.append(day)
        if multi_days:
            msg = "Found days with more than 1 event for events table '%s' on days: %s"
            raise exc.PCSEError(msg % (self.name, multi_days))

    def validate(self, campaign_start_date, next_campaign_start_date):
        """Validates the timed events given the campaign window

        :param campaign_start_date: Start date of the campaign
        :param next_campaign_start_date: Start date of the next campaign, can be None
        """
        for event in self.events_table:
            day = event.keys()[0]
            r = check_date_range(day, campaign_start_date, next_campaign_start_date)
            if r is not True:
                msg = "Timed event at day %s not in campaign interval (%s - %s)" %\
                      (day, campaign_start_date, next_campaign_start_date)
                raise exc.PCSEError(msg)

    def __call__(self, day):
        """Runs the TimedEventDispatcher to determine if any actions are needed.

        :param day: a date object for the current simulation day
        :return: None
        """
        if day not in self.days_with_events:
            return

        for event in self.events_table:
            if day in event:
                msg = "Time event dispatched from '%s' at day %s" % (self.name, day)
                self.logger.info(msg)
                kwargs = event[day]
                self._send_signal(signal=self.event_signal, **kwargs)

    def get_end_date(self):
        """Returns the last date for which a timed event is given
        """
        return max(self.days_with_events)


class StateEventsDispatcher(HasTraits, DispatcherObject):
    """Takes care handling events that are connected to a model state variable.

    Events are handled by dispatching a signal (taken from the `signals` module)
    and providing the relevant parameters with the signal. StateEvents can be
    most easily understood when looking at the definition in the agromanagement
    file. The following section (in YAML) provides the definition of two instances
    of StateEventsDispatchers:

        StateEvents:
        -   event_signal: apply_npk
            event_state: DVS
            zero_condition: rising
            name: DVS-based N/P/K application table
            comment: all fertilizer amounts in kg/ha
            events_table:
            - 0.3: {N_amount : 1, P_amount: 3, K_amount: 4}
            - 0.6: {N_amount: 11, P_amount: 13, K_amount: 14}
            - 1.12: {N_amount: 21, P_amount: 23, K_amount: 24}
        -   event_signal: irrigate
            event_state: SM
            zero_condition: falling
            name: Soil moisture driven irrigation scheduling
            comment: all irrigation amounts in cm of water
            events_table:
            - 0.15: {irrigation_amount: 20}


    Each StateEventDispatcher is defined by an `event_signal`, an `event_state` (e.g. the model
    state that triggers the event) and a `zero condition`. Moreover, an optional name and an
    optional comment can be provided. Finally the events_table specifies at which model state values
    the event occurs. The events_table is a list which provides for each state the parameters that
    should be dispatched with the given event_signal.

    For finding the time step at which a state event occurs PCSE uses the concept of `zero-crossing`.
    This means that a state event is triggered when (`model_state` - `event_state`) equals or
    crosses zero. The `zero_condition` defines how this crossing should take place. The value of `zero_condition`
    can be:
    * `rising`: the event is triggered when (`model_state` - `event_state`) goes from a negative value towards
       zero or a positive value.
    * `falling`: the event is triggered when (`model_state` - `event_state`) goes from a positive value towards
       zero or a negative value.
    * `either`: the event is triggered when (`model_state` - `event_state`) crosses or reaches zero from any
       direction.

    The impact of the zero_condition can be illustrated using the example definitions above.
    The development stage of the crop (DVS) only increases from 0 at emergence to 2 at maturity. A StateEvent
    set on the DVS (first example) will therefore logically have a zero_condition 'rising' although 'either'
    could be used as well. A DVS-based event will not occur with zero_condition set to 'falling' as the value
    of DVS will not decrease.

    The soil moisture (SM) however can both increase and decrease. A StateEvent for applying irrigation (second
    example) will therefore be specified with a zero_condition 'falling' because the event must be triggered
    when the soil moisture level reaches or crosses the minimum level specified by the events_table. Note that
    if we set the zero_condition to 'either' the event would probably occur again the next time-step because
    the irrigation amount increase the soil moisture and (`model_state` - `event_state`) crosses zero again
    but from the other direction.
    """
    event_signal = None
    event_state = Unicode()
    zero_condition = Enum(['rising', 'falling', 'either'])
    events_table = List()
    kiosk = Instance(VariableKiosk)
    logger = Instance(logging.Logger)
    name = Unicode()
    comment = Unicode()
    previous_signs = List()

    def __init__(self, kiosk, event_signal, event_state, zero_condition, name,
                 comment, events_table):
        """Initialising a StateEventDispatcher

        :param kiosk: an instance of the VariableKiosk
        :param event_signal: the signal to be dispatched when the event occurs (from pcse.signals)
        :param event_state: the name of the state variable that should trigger the event
        :param zero_condition: the zero_condition, one of 'rising'|'falling'|'either'
        :param name: the name of the event dispatcher
        :param comment: A comment that will be used in log message
        :param events_table: The events table, the structure here is a list of dicts, with each dict having only
               one key/value with the key being the value of the state that should trigger the event and the
               value a dict of parameter values that should be dispatched with the signal.
        """

        # set up logging
        loggername = "%s.%s" % (self.__class__.__module__,
                                self.__class__.__name__)
        self.logger = logging.getLogger(loggername)

        self.kiosk = kiosk
        self.events_table = events_table
        self.zero_condition = zero_condition
        self.event_state = event_state
        self.name = name
        self.comment = comment

        # assign evaluation function for states
        if self.zero_condition == 'falling':
            self._evaluate_state = self._zero_condition_falling
        elif self.zero_condition == 'rising':
            self._evaluate_state = self._zero_condition_rising
        elif self.zero_condition == 'either':
            self._evaluate_state = self._zero_condition_either

        # assign Nones to self.zero_condition_signs to signal
        # that the sign have not yet been evaluated
        self.previous_signs = [None]*len(self.events_table)

        # get signal from signals module
        if not hasattr(signals, event_signal):
            msg = "Signal '%s' not defined in pcse.signals module."
            raise exc.PCSEError(msg % event_signal)
        self.event_signal = getattr(signals, event_signal)

        # Build a counter for the state events.
        self.states_with_events = Counter()
        for ev in self.events_table:
            self.states_with_events.update(ev.keys())

        # Check if there are days with two or more events under the
        # same signal which is not allowed.
        multi_states = []
        for state, count in self.states_with_events.items():
            if count > 1:
                multi_states.append(state)
        if multi_states:
            msg = "Found states with more than 1 event for events table '%s' for state: %s"
            raise exc.PCSEError(msg % (self.name, multi_states))

    def __call__(self, day):
        """Runs the TimedEventDispatcher to determine if any actions are needed.

        :param day: a date object for the current simulation day
        :return: None
        """
        if not self.event_state in self.kiosk:
            msg = "State variable '%s' not (yet) available in kiosk!" % self.event_state
            self.logger.warning(msg)
            return

        # Determine if any event should be trigger based on the current state and
        # the event_condition.
        current_state = self.kiosk[self.event_state]
        zero_condition_signs = []
        for event, zero_condition_sign in zip(self.events_table, self.previous_signs):
            state, keywords = event.items()[0]
            zcs = self._evaluate_state(current_state, state, keywords, zero_condition_sign)
            zero_condition_signs.append(zcs)
        self.previous_signs = zero_condition_signs


    def _zero_condition_falling(self, current_state, state, keywords, zero_condition_sign):
        sign = cmp(current_state - state, 0)

        # is None: e.g. called the first time and zero_condition_sign is not yet calculated
        if zero_condition_sign is None:
            return sign

        if zero_condition_sign == 1 and sign in [-1, 0]:
            msg = "State event dispatched from '%s' at event_state %s" % (self.name, state)
            self.logger.info(msg)
            self._send_signal(signal=self.event_signal, **keywords)

        return sign

    def _zero_condition_rising(self, current_state, state, kwargs, zero_condition_sign):
        sign = cmp(current_state - state, 0)

        # is None: e.g. called the first time and zero_condition_sign is not yet calculated
        if zero_condition_sign is None:
            return sign

        if zero_condition_sign == -1 and sign in [0, 1]:
            msg = "State event dispatched from '%s' at model state %s" % (self.name, current_state)
            self.logger.info(msg)
            self._send_signal(signal=self.event_signal, **kwargs)

        return sign

    def _zero_condition_either(self, current_state, state, keywords, zero_condition_sign):
        sign = cmp(current_state - state, 0)

        # is None: e.g. called the first time and zero_condition_sign is not yet calculated
        if zero_condition_sign is None:
            return sign

        if (zero_condition_sign == 1 and sign in [-1, 0]) or \
           (zero_condition_sign == -1 and sign in [0, 1]):
            msg = "State event dispatched from %s at event_state %s" % (self.name, state)
            self.logger.info(msg)
            self._send_signal(signal=self.event_signal, **keywords)

        return sign


class AgroManager(AncillaryObject):
    """Class for continuous AgroManagement actions including crop rotations and events.

    See also the documentation for the classes `CropCalendar`, `TimedEventDispatcher` and `StateEventDispatcher`.

    The AgroManager takes care of executing agromanagent actions that typically occur on agricultural
    fields including planting and harvesting of the crop, as well as management actions such as fertilizer
    application, irrigation, mowing and spraying.

    The agromanagement during the simulation is implemented as a sequence of campaigns. Campaigns start on a
    prescribed calendar date and finalize when the next campaign starts. The simulation ends either explicitly by
    provided a trailing empty campaign or by deriving the end date from the crop calendar and timed events in the
    last campaign. See also the section below on `end_date` property.

    Each campaign is characterized by zero or one crop calendar, zero or more timed events and zero or more
    state events.
    The structure of the data needed as input for AgroManager is most easily understood with the example
    (in YAML) below. The definition consists of three campaigns, the first starting on 1999-08-01, the second
    starting on 2000-09-01 and the last campaign starting on 2001-03-01. The first campaign consists of a crop
    calendar for winter-wheat starting with sowing at the given crop_start_date. During the campaign there are
    timed events for irrigation at 2000-05-25 and 2000-06-30. Moreover, there are state events for  fertilizer
    application (event_signal: apply_npk) given by development stage (DVS) at DVS 0.3, 0.6 and 1.12.

    The second campaign has no crop calendar, timed events or state events. This means that this is a period of
    bare soil with only the water balance running. The third campaign is for fodder maize sown at 2001-04-15
    with two series of timed events (one for irrigation and one for N/P/K application) and no state events.

    The end date of the simulation in this case will be 2001-11-01 (2001-04-15 + 200 days).

        AgroManagement:
        - 1999-08-01:
            CropCalendar:
                crop_id: winter-wheat
                crop_start_date: 1999-09-15
                crop_start_type: sowing
                crop_end_date:
                crop_end_type: maturity
                max_duration: 300
            TimedEvents:
            -   event_signal: irrigate
                name:  Timed irrigation events
                comment: All irrigation amounts in cm
                events_table:
                - 2000-05-25: {irrigation_amount: 3.0}
                - 2000-06-30: {irrigation_amount: 2.5}
            StateEvents:
            -   event_signal: apply_npk
                event_state: DVS
                zero_condition: rising
                name: DVS-based N/P/K application table
                comment: all fertilizer amounts in kg/ha
                events_table:
                - 0.3: {N_amount : 1, P_amount: 3, K_amount: 4}
                - 0.6: {N_amount: 11, P_amount: 13, K_amount: 14}
                - 1.12: {N_amount: 21, P_amount: 23, K_amount: 24}
        - 2000-09-01:
            CropCalendar:
            TimedEvents:
            StateEvents
        - 2001-03-01:
            CropCalendar:
                crop_id: fodder-maize
                crop_start_date: 2001-04-15
                crop_start_type: sowing
                crop_end_date:
                crop_end_type: maturity
                max_duration: 200
            TimedEvents:
            -   event_signal: irrigate
                name:  Timed irrigation events
                comment: All irrigation amounts in cm
                events_table:
                - 2001-06-01: {irrigation_amount: 2.0}
                - 2001-07-21: {irrigation_amount: 5.0}
                - 2001-08-18: {irrigation_amount: 3.0}
                - 2001-09-19: {irrigation_amount: 2.5}
            -   event_signal: apply_npk
                name:  Timed N/P/K application table
                comment: All fertilizer amounts in kg/ha
                events_table:
                - 2001-05-25: {N_amount : 50, P_amount: 25, K_amount: 22}
                - 2001-07-05: {N_amount : 70, P_amount: 35, K_amount: 32}
            StateEvents:

    """

    # campaign start dates
    campaign_start_dates = List()

    # Overall engine start date and end date
    _start_date = Instance(date)
    _end_date = Instance(date)

    # campaign definitions
    crop_calendars = List()
    timed_event_dispatchers = List()
    state_event_dispatchers = List()

    _tmp_date = None  # Helper variable
    _icampaign = 0  # count the campaigns

    def initialize(self, kiosk, agromanagement):
        """Initialize the AgroManager.

        :param kiosk: A PCSE variable Kiosk
        :param agromanagement: the agromanagement definition, see the example above in YAML.
        """


        self.kiosk = kiosk
        self.crop_calendars = []
        self.timed_event_dispatchers = []
        self.state_event_dispatchers = []
        self.campaign_start_dates = []

        # Connect CROP_FINISH signal with handler
        self._connect_signal(self._on_CROP_FINISH, signals.crop_finish)

        # First get and validate the dates of the different campaigns
        for campaign in agromanagement:
            # Check if campaign start dates is in chronological order
            campaign_start_date = campaign.keys()[0]
            self._check_campaign_date(campaign_start_date)
            self.campaign_start_dates.append(campaign_start_date)

        # Add None to the list of campaign dates to signal the end of the
        # number of campaigns.
        self.campaign_start_dates.append(None)

        # Walk through the different campaigns and build crop calendars and
        # timed/state event dispatchers
        for campaign, campaign_start, next_campaign in \
                zip(agromanagement, self.campaign_start_dates[:-1], self.campaign_start_dates[1:]):

            # Get the campaign definition for the start date
            campaign_def = campaign[campaign_start]

            if self._is_empty_campaign(campaign_def):  # no campaign definition for this campaign, e.g. fallow
                self.crop_calendars.append(None)
                self.timed_event_dispatchers.append(None)
                self.state_event_dispatchers.append(None)
                continue

            # get crop calendar definition for this campaign
            cc_def = campaign_def['CropCalendar']
            if cc_def is not None:
                cc = CropCalendar(kiosk, **cc_def)
                cc.validate(campaign_start, next_campaign)
                self.crop_calendars.append(cc)
            else:
                self.crop_calendars.append(None)

            # Get definition of timed events and build TimedEventsDispatchers
            te_def = campaign_def['TimedEvents']
            if te_def is not None:
                te_dsp = self._build_TimedEventDispatchers(kiosk, te_def)
                for te in te_dsp:
                    te.validate(campaign_start, next_campaign)
                self.timed_event_dispatchers.append(te_dsp)
            else:
                self.timed_event_dispatchers.append(None)

            # Get definition of state events and build StateEventsDispatchers
            se_def = campaign_def['StateEvents']
            if se_def is not None:
                se_dsp = self._build_StateEventDispatchers(kiosk, se_def)
                self.state_event_dispatchers.append(se_dsp)
            else:
                self.state_event_dispatchers.append(None)

    def _is_empty_campaign(self, campaign_def):
        """"Check if the campaign definition is empty"""

        if campaign_def is None:
            return True

        attrs = ["CropCalendar", "TimedEvents", "StateEvents"]
        r = []
        for attr in attrs:
            if attr in campaign_def:
                if campaign_def[attr] is None:
                    r.append(True)
                else:
                    r.append(False)
        if r == [True]*3:
            return True

        return False

    @property
    def start_date(self):
        """Retrieves the start date of the agromanagement sequence, e.g. the first simulation date

        :return: a date object
        """
        if self._start_date is None:
            self._start_date = self.campaign_start_dates[0]

        return self._start_date

    @property
    def end_date(self):
        """Retrieves the end date of the agromanagement sequence, e.g. the last simulation date.

        :return: a date object

        Getting the last simulation date is more complicated because there are two options.

        **1. Adding an explicit trailing empty campaign**

        The first option is to explicitly define the end date of the simulation by adding a
        'trailing empty campaign' to the agromanagement definition.
        An example of an agromanagement definition with a 'trailing empty campaigns' (YAML format) is
        given below. This example will run the simulation until 2001-01-01::

            Version: 1.0
            AgroManagement:
            - 1999-08-01:
                CropCalendar:
                    crop_id: winter-wheat
                    crop_start_date: 1999-09-15
                    crop_start_type: sowing
                    crop_end_date:
                    crop_end_type: maturity
                    max_duration: 300
                TimedEvents:
                StateEvents:
            - 2001-01-01:

        Note that in configurations where the last campaign contains a definition for state events, a trailing
        empty campaign *must* be provided because the end date cannot be determined. The following campaign
        definition will therefore lead to an error::

            Version: 1.0
            AgroManagement:
            - 2001-01-01:
                CropCalendar:
                    crop_id: fodder-maize
                    crop_start_date: 2001-04-15
                    crop_start_type: sowing
                    crop_end_date:
                    crop_end_type: maturity
                    max_duration: 200
                TimedEvents:
                StateEvents:
                -   event_signal: apply_npk
                    event_state: DVS
                    zero_condition: rising
                    name: DVS-based N/P/K application table
                    comment: all fertilizer amounts in kg/ha
                    events_table:
                    - 0.3: {N_amount : 1, P_amount: 3, K_amount: 4}
                    - 0.6: {N_amount: 11, P_amount: 13, K_amount: 14}
                    - 1.12: {N_amount: 21, P_amount: 23, K_amount: 24}


        **2. Without an explicit trailing campaign**

        The second option is that there is no trailing empty campaign and in that case the end date of the simulation
        is retrieved from the crop calendar and/or the timed events that are scheduled. In the example below, the
        end date will be 2000-08-05 as this is the harvest date and there are no timed events scheduled after this
        date::

            Version: 1.0
            AgroManagement:
            - 1999-09-01:
                CropCalendar:
                    crop_id: winter-wheat
                    crop_start_date: 1999-10-01
                    crop_start_type: sowing
                    crop_end_date: 2000-08-05
                    crop_end_type: harvest
                    max_duration: 330
                TimedEvents:
                -   event_signal: irrigate
                    name:  Timed irrigation events
                    comment: All irrigation amounts in cm
                    events_table:
                    - 2000-05-01: {irrigation_amount: 2, efficiency: 0.7}
                    - 2000-06-21: {irrigation_amount: 5, efficiency: 0.7}
                    - 2000-07-18: {irrigation_amount: 3, efficiency: 0.7}
                StateEvents:

        In the case that there is no harvest date provided and the crop runs till maturity, the end date from
        the crop calendar will be estimated as the crop_start_date plus the max_duration.

        """
        if self._end_date is None:

            # First check if the last campaign definition is an empty trailing campaign and use that date.
            if self.crop_calendars[-1] is None and \
               self.timed_event_dispatchers[-1] is None and \
               self.state_event_dispatchers[-1] is None:
                self._end_date = self.campaign_start_dates[-2]  # use -2 here because None is
                                                                # appended to campaign_start_dates
                return self._end_date

            # Check if there are state events defined in the last campaign without specifying the end date
            # explicitly with an trailing empty campaign
            if self.state_event_dispatchers[-1] is not None:
                msg = "In the AgroManagement definition, the last campaign with start date '%s' contains StateEvents. " \
                      "When specifying StateEvents, the end date of the campaign must be explicitly" \
                      "given by a trailing empty campaign."
                raise exc.PCSEError(msg)

            # Walk over the crop calendars and timed events to get the last date.
            cc_dates = []
            te_dates = []
            for cc, teds in zip(self.crop_calendars, self.timed_event_dispatchers):
                if cc is not None:
                    cc_dates.append(cc.get_end_date())
                if teds is not None:
                    te_dates.extend([t.get_end_date() for t in teds])

            # If no end dates can be found raise an error because the agromanagement sequence
            # consists only of empty campaigns
            if not cc_dates and not te_dates:
                msg = "Empty agromanagement definition: no campaigns with crop calendars or timed events provided!"
                raise exc.PCSEError(msg)

            end_date = date(1, 1, 1)
            if cc_dates:
                end_date = max(max(cc_dates), end_date)
            if te_dates:
                end_date = max(max(te_dates), end_date)
            self._end_date = end_date

        return self._end_date

    def _check_campaign_date(self, campaign_start_date):
        """
        :param campaign_start_date: Start date of the agricultural campaign
        :return: None
        """
        if not isinstance(campaign_start_date, date):
            msg = "Campaign start must be given as a date."
            raise exc.PCSEError(msg)

        if self._tmp_date is None:
            self._tmp_date = campaign_start_date
        else:
            if campaign_start_date <= self._tmp_date:
                msg = "The agricultural campaigns are not sequential " \
                      "in the agromanagement definition."
                raise exc.PCSEError(msg)

    def _build_TimedEventDispatchers(self, kiosk, event_definitions):
        r = []
        for ev_def in event_definitions:
            ev_dispatcher = TimedEventsDispatcher(kiosk, **ev_def)
            r.append(ev_dispatcher)
        return r

    def _build_StateEventDispatchers(self, kiosk, event_definitions):
        r = []
        for ev_def in event_definitions:
            ev_dispatcher = StateEventsDispatcher(kiosk, **ev_def)
            r.append(ev_dispatcher)
        return r

    def __call__(self, day, drv):
        """Calls the AgroManager to execute and crop calendar actions, timed or state events.

        :param day: The current simulation date
        :param drv: The driving variables for the current day
        :return: None
        """

        # Check if the agromanager should switch to a new campaign
        if day == self.campaign_start_dates[self._icampaign+1]:
            self._icampaign += 1
            # if new campaign, throw out the previous campaign definition
            self.crop_calendars.pop(0)
            self.timed_event_dispatchers.pop(0)
            self.state_event_dispatchers.pop(0)

        # call handlers for the crop calendar, timed and state events
        if self.crop_calendars[0] is not None:
            self.crop_calendars[0](day)

        if self.timed_event_dispatchers[0] is not None:
            for ev_dsp in self.timed_event_dispatchers[0]:
                ev_dsp(day)

        if self.state_event_dispatchers[0] is not None:
            for ev_dsp in self.state_event_dispatchers[0]:
                ev_dsp(day)

    def _on_CROP_FINISH(self, day):
        """Send signal to terminate after the crop cycle finishes.

        The simulation will be terminated when the following conditions are met:
        1. There are no campaigns defined after the current campaign
        2. There are no StateEvents active
        3. There are no TimedEvents scheduled after the current date.
        """


        if self.campaign_start_dates[self._icampaign+1] is not None:
            return  #  e.g. There is a next campaign defined

        if self.state_event_dispatchers[0] is not None:
            return  # there are state events active that may trigger in the future

        if self.timed_event_dispatchers[0] is not None:
<<<<<<< HEAD
=======
            a = 1
>>>>>>> f2c9699b
            end_dates = [t.get_end_date() for t in self.timed_event_dispatchers[0]]
            if end_dates:
                if max(end_dates) > day:  # There is at least one scheduled event after the current day
                    return
<<<<<<< HEAD

=======
>>>>>>> f2c9699b
        self._send_signal(signal=signals.terminate)<|MERGE_RESOLUTION|>--- conflicted
+++ resolved
@@ -906,16 +906,9 @@
             return  # there are state events active that may trigger in the future
 
         if self.timed_event_dispatchers[0] is not None:
-<<<<<<< HEAD
-=======
             a = 1
->>>>>>> f2c9699b
             end_dates = [t.get_end_date() for t in self.timed_event_dispatchers[0]]
             if end_dates:
                 if max(end_dates) > day:  # There is at least one scheduled event after the current day
                     return
-<<<<<<< HEAD
-
-=======
->>>>>>> f2c9699b
         self._send_signal(signal=signals.terminate)