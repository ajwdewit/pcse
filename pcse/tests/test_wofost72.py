--- conflicted
+++ resolved
@@ -44,12 +44,6 @@
     """
 
     def __init__(self, dsn, crop, grid, mode='pp'):
-<<<<<<< HEAD
-        self.engine = create_engine(dsn)
-        meta = MetaData()
-        meta.reflect(bind=self.engine)
-        self.table_benchm = meta.tables['wofost_unittest_benchmarks']
-=======
         DBconn = sqlite3.connect(dsn)
         DBconn.row_factory = dict_factory
         sql = f"select * from wofost_unittest_benchmarks where crop_no=? and grid_no=? and " \
@@ -59,30 +53,12 @@
         df = pd.DataFrame(r.fetchall())
         self.df_benchmarks = df.set_index("day")
         DBconn.close()
->>>>>>> 28e4e9fa
         self.crop = crop
         self.grid = grid
         self.mode = mode
         self.member_id = 0
     
     def __call__(self, variable):
-<<<<<<< HEAD
-        "Retrieves benchmark data for specified variable: [(day, variable),..]"
-        t1 = self.table_benchm.alias()
-        column_for_retrieval = t1.c[variable]
-        if column_for_retrieval is not None:
-            s = select(t1.c.day, column_for_retrieval).where(
-                       and_(t1.c.crop_no==self.crop,
-                            t1.c.grid_no==self.grid,
-                            t1.c.simulation_mode==self.mode,
-                            t1.c.member_id==self.member_id))
-            with self.engine.connect() as DBconn:
-                cursor = DBconn.execute(s)
-                rows = cursor.fetchall()
-            return rows
-        else:
-            raise KeyError("Variable not present in sim_results_timeseries table.")
-=======
         """Retrieves benchmark data for specified variable: [(day, variable),..]
         """
         if not variable in self.df_benchmarks.columns:
@@ -91,7 +67,6 @@
 
         rows = self.df_benchmarks[[variable]].to_records()
         return rows
->>>>>>> 28e4e9fa
 
 
 class WofostOutputRetriever:
@@ -111,32 +86,6 @@
     """
 
     def __init__(self, dsn):
-<<<<<<< HEAD
-        self.engine = create_engine(dsn)
-        meta = MetaData()
-        meta.reflect(bind=self.engine)
-        self.table_pwo = meta.tables['sim_results_timeseries']
-        s = select(func.max(self.table_pwo.c.day, type_=saDate))
-        with self.engine.connect() as DBconn:
-            cursor = DBconn.execute(s)
-            self.maxday = cursor.fetchone()[0]
-    
-    def __call__(self, day, variable):
-        """Returns the specified WOFOST variable for specified day."""
-        s = select(self.table_pwo).where(and_(self.table_pwo.c.day==day))
-        with self.engine.connect() as DBconn:
-            cursor = DBconn.execute(s)
-            row = cursor.fetchone()
-        return getattr(row, variable)
-        
-    def getWofostOutputLastDay(self, variable):
-        """Returns the specified WOFOST variable on the last day."""
-        s = select(self.table_pwo).where(and_(self.table_pwo.c.day==self.maxday))
-        with self.engine.connect() as DBconn:
-            cursor = DBconn.execute(s)
-            row = cursor.fetchone()
-        return getattr(row, variable)
-=======
         DBconn = sqlite3.connect(dsn)
         DBconn.row_factory = dict_factory
         sql = f"select * from sim_results_timeseries"
@@ -156,7 +105,6 @@
             raise RuntimeError(msg)
         value = self.df_sim_results.loc[ix, variable][0]
         return float(value)
->>>>>>> 28e4e9fa
 
 
 class WofostTestingTemplate(unittest.TestCase):
@@ -310,30 +258,6 @@
     """
 
     suite = unittest.TestSuite()
-<<<<<<< HEAD
-    tests = [
-             TestPotentialWinterWheat('runTest', dsn),
-             TestWaterlimitedWinterWheat('runTest', dsn),
-             TestPotentialGrainMaize('runTest', dsn),
-             TestWaterlimitedGrainMaize('runTest', dsn),
-             TestPotentialSpringBarley('runTest', dsn),
-             TestWaterlimitedSpringBarley('runTest', dsn),
-             TestPotentialPotato('runTest', dsn),
-             TestWaterlimitedPotato('runTest', dsn),
-             TestPotentialWinterRapeseed('runTest', dsn),
-             TestWaterlimitedWinterRapeseed('runTest', dsn),
-             TestPotentialSunflower('runTest', dsn),
-             TestWaterlimitedSunflower('runTest', dsn)
-             ]
-    # tests = [TestPotentialWinterWheat('runTest', dsn),
-    #         TestWaterlimitedWinterWheat('runTest', dsn),
-    #         TestPotentialGrainMaize('runTest', dsn),
-    #         TestPotentialSpringBarley('runTest', dsn),
-    #         TestPotentialPotato('runTest', dsn),
-    #         TestPotentialWinterRapeseed('runTest', dsn),
-    #         TestPotentialSunflower('runTest', dsn)]
-    # tests = [TestWaterlimitedSpringBarley1965('runTest', dsn)]
-=======
     tests = [TestPotentialWinterWheat('runTest'),
              TestWaterlimitedWinterWheat('runTest'),
              TestPotentialGrainMaize('runTest'),
@@ -346,7 +270,6 @@
              TestWaterlimitedWinterRapeseed('runTest'),
              TestPotentialSunflower('runTest'),
              TestWaterlimitedSunflower('runTest')]
->>>>>>> 28e4e9fa
 
     # Shuffle tests in random order in order to test whether different results
     # are obtained when tests are run in a different order.
