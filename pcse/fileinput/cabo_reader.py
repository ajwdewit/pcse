<<<<<<< HEAD
# -*- coding: utf-8 -*-
# Copyright (c) 2004-2014 Alterra, Wageningen-UR
# Allard de Wit (allard.dewit@wur.nl), April 2014
import re

from ..exceptions import PCSEError

class XYPairsError(PCSEError):
    pass

class LengthError(PCSEError):
    pass

class DuplicateError(PCSEError):
    pass
    
class CABOFileReader(dict):
    """Reads CABO files with model parameter definitions.
    
    The parameter definitions of Wageningen crop models are generally
    written in the CABO format. This class reads the contents, parses
    the parameter names/values and returns them as a dictionary.
    
    :param fname: parameter file to read and parse
    :returns: dictionary like object with parameter key/value pairs.

    The header of the CABO file (marked with ** at the first line) is
    read and can be retrieved by the get_header() method or just by
    a print on the returned dictionary.
    
    *Example*
    
    A parameter file 'parfile.cab' which looks like this::
    
        ** CROP DATA FILE for use with WOFOST Version 5.4, June 1992
        **
        ** WHEAT, WINTER 102
        ** Regions: Ireland, central en southern UK (R72-R79), 
        **          Netherlands (not R47), northern Germany (R11-R14)
        CRPNAM='Winter wheat 102, Ireland, N-U.K., Netherlands, N-Germany'
        CROP_NO=99
        TBASEM   = -10.0    ! lower threshold temp. for emergence [cel]
        DTSMTB   =   0.00,    0.00,     ! daily increase in temp. sum 
                    30.00,   30.00,     ! as function of av. temp. [cel; cel d]
                    45.00,   30.00
        ** maximum and minimum concentrations of N, P, and K
        ** in storage organs        in vegetative organs [kg kg-1]
        NMINSO   =   0.0110 ;       NMINVE   =   0.0030
    
    Can be read with the following statements::
    
        >>>fileparameters = CABOFileReader('parfile.cab')
        >>>print fileparameters['CROP_NO']
        99
        >>>print fileparameters
        ** CROP DATA FILE for use with WOFOST Version 5.4, June 1992
        **
        ** WHEAT, WINTER 102
        ** Regions: Ireland, central en southern UK (R72-R79),
        **          Netherlands (not R47), northern Germany (R11-R14)
        ------------------------------------
        TBASEM: -10.0 <type 'float'>
        DTSMTB: [0.0, 0.0, 30.0, 30.0, 45.0, 30.0] <type 'list'>
        NMINVE: 0.003 <type 'float'>
        CROP_NO: 99 <type 'int'>
        CRPNAM: Winter wheat 102, Ireland, N-U.K., Netherlands, N-Germany <type 'str'>
        NMINSO: 0.011 <type 'float'>
    """

    # RE patterns for parsing scalar, table and string parameters
    scpar = "[a-zA-Z0-9_]+[\s]*=[\s]*[a-zA-Z0-9_.\-]+"
    tbpar = "[a-zA-Z0-9_]+[\s]*=[\s]*[0-9,.\s\-+]+"
    strpar = "[a-zA-Z0-9_]+[\s]*=[\s]*'.*?'"

    def _remove_empty_lines(self, filecontents):
        t = []
        for line in filecontents:
            line = line.strip(" \n\r")
            if len(line)>0:
                t.append(line)
        return t
        
    def _remove_inline_comments(self, filecontents):
        t = []
        for line in filecontents:
            line = line.split("!")[0]
            line.strip()
            if len(line) > 0:
                t.append(line)
        return t
    
    def _is_comment(self, line):
        if line.startswith("*"):
            return True
        else:
            return False

    def _find_header(self, filecontents):
        """Parses and strips header marked with '*' at the beginning of 
        the file. Further lines marked with '*' are deleted."""

        header = []
        other_contents = []
        inheader = True
        for line in filecontents:
            if inheader is True:
                if self._is_comment(line):
                    header.append(line)
                else:
                    other_contents.append(line)
                    inheader = False
            else:
                if self._is_comment(line):
                    pass
                else:
                    other_contents.append(line)
        return (header, other_contents)
 
    def _parse_table_values(self, parstr):
        """Parses table parameter into a list of floats."""

        tmpstr = parstr.strip()
        valuestrs = tmpstr.split(",")
        if len(valuestrs) < 4:
            raise LengthError((len(valuestrs), valuestrs))
        if (len(valuestrs) % 2) != 0:
            raise XYPairsError((len(valuestrs), valuestrs))

        tblvalues = []
        for vstr in valuestrs:
            value = float(vstr)
            tblvalues.append(value)
        return tblvalues
        
    def _find_parameter_sections(self, filecontents):
        "returns the sections defining float, string and table parameters."
        scalars = ""
        strings = ""
        tables = ""
        
        for line in filecontents:
            if line.find("'") != -1: # string parameter
                strings += (line + " ")
            elif line.find(",") != -1: # table parameter
                tables += (line + " ")
            else:
                scalars += (line + " ")
                
        return scalars, strings, tables
       
    def _find_individual_pardefs(self, regexp, parsections):
        """Splits the string into individual parameters definitions.
        """
        par_definitions = re.findall(regexp, parsections)
        rest = re.sub(regexp, "", parsections)
        rest = rest.replace(";", "")
        if rest.strip() != "":
            msg = "Failed to parse: %s" % rest
            raise ToolsError(msg)
        return par_definitions
        
    def __init__(self, fname):
        with open(fname) as fp:
            filecontents = fp.readlines()
        filecontents = self._remove_empty_lines(filecontents)
        filecontents = self._remove_inline_comments(filecontents)

        if len(filecontents) == 0:
            msg = "Empty CABO file!"
            raise ToolsError(msg)

        # Split between file header and parameters
        self.header, filecontents = self._find_header(filecontents)

        # Find parameter sections using string methods
        scalars, strings, tables = self._find_parameter_sections(filecontents)

        # Parse into individual parameter definitions
        scalar_defs = self._find_individual_pardefs(self.scpar, scalars)
        table_defs = self._find_individual_pardefs(self.tbpar, tables)
        string_defs = self._find_individual_pardefs(self.strpar, strings)

        # Parse individual parameter definitions into name & value.
        for parstr in scalar_defs:
            try:
                parname, valuestr = parstr.split("=")
                parname = parname.strip()
                if valuestr.find(".") != -1:
                    value = float(valuestr)
                else:
                    value = int(valuestr)
                self[parname] = value
            except (ValueError), exc:
                msg = "Failed to parse parameter, value: %s, %s" 
                raise ToolsError(msg % (parstr, valuestr))

        for parstr in string_defs:
            try:
                parname, valuestr = parstr.split("=", 1)
                parname = parname.strip()
                value = (valuestr.replace("'","")).replace('"','')
                self[parname] = value
            except (ValueError), exc:
                msg = "Failed to parse parameter, value: %s, %s" 
                raise ToolsError(msg % (parstr, valuestr))

        for parstr in table_defs:
            parname, valuestr = parstr.split("=")
            parname = parname.strip()
            try:
                value = self._parse_table_values(valuestr)
                self[parname] = value
            except (ValueError) as exc:
                msg = "Failed to parse table parameter %s: %s" % (parname, valuestr)
                raise ToolsError(msg)
            except (LengthError) as exc:
                msg = "Failed to parse table parameter %s: %s. \n" % (parname, valuestr)
                msg += "Table parameter should contain at least 4 values "
                msg += "instead got %s" 
                raise LengthError(msg % valuestr)
            except (XYPairsError) as exc:
                msg = "Failed to parse table parameter %s: %s\n" % (parname, valuestr)
                msg += "Parameter should be have even number of positions."
                raise XYPairsError(msg)

    def __str__(self):
        msg = ""
        for line in self.header:
            msg += line+"\n"
        msg += "------------------------------------\n"
        for key, value in self.iteritems():
            msg += ("%s: %s %s\n" % (key, value, type(value)))
=======
# -*- coding: utf-8 -*-
# Copyright (c) 2004-2014 Alterra, Wageningen-UR
# Allard de Wit (allard.dewit@wur.nl), April 2014
import re

from ..exceptions import PCSEError

class XYPairsError(PCSEError):
    pass

class LengthError(PCSEError):
    pass

class DuplicateError(PCSEError):
    pass
    
class CABOFileReader(dict):
    """Reads CABO files with model parameter definitions.
    
    The parameter definitions of Wageningen crop models are generally
    written in the CABO format. This class reads the contents, parses
    the parameter names/values and returns them as a dictionary.

    :param fname: parameter file to read and parse
    :returns: dictionary like object with parameter key/value pairs.

    Note that this class does not yet fully support reading all features
    of CABO files. For example, the parsing of booleans, date/times and
    tabular parameters is not supported and will lead to errors.

    The header of the CABO file (marked with ** at the first line) is
    read and can be retrieved by the get_header() method or just by
    a print on the returned dictionary.
    
    *Example*
    
    A parameter file 'parfile.cab' which looks like this::
    
        ** CROP DATA FILE for use with WOFOST Version 5.4, June 1992
        **
        ** WHEAT, WINTER 102
        ** Regions: Ireland, central en southern UK (R72-R79), 
        **          Netherlands (not R47), northern Germany (R11-R14)
        CRPNAM='Winter wheat 102, Ireland, N-U.K., Netherlands, N-Germany'
        CROP_NO=99
        TBASEM   = -10.0    ! lower threshold temp. for emergence [cel]
        DTSMTB   =   0.00,    0.00,     ! daily increase in temp. sum 
                    30.00,   30.00,     ! as function of av. temp. [cel; cel d]
                    45.00,   30.00
        ** maximum and minimum concentrations of N, P, and K
        ** in storage organs        in vegetative organs [kg kg-1]
        NMINSO   =   0.0110 ;       NMINVE   =   0.0030
    
    Can be read with the following statements::
    
        >>>fileparameters = CABOFileReader('parfile.cab')
        >>>print fileparameters['CROP_NO']
        99
        >>>print fileparameters
        ** CROP DATA FILE for use with WOFOST Version 5.4, June 1992
        **
        ** WHEAT, WINTER 102
        ** Regions: Ireland, central en southern UK (R72-R79),
        **          Netherlands (not R47), northern Germany (R11-R14)
        ------------------------------------
        TBASEM: -10.0 <type 'float'>
        DTSMTB: [0.0, 0.0, 30.0, 30.0, 45.0, 30.0] <type 'list'>
        NMINVE: 0.003 <type 'float'>
        CROP_NO: 99 <type 'int'>
        CRPNAM: Winter wheat 102, Ireland, N-U.K., Netherlands, N-Germany <type 'str'>
        NMINSO: 0.011 <type 'float'>
    """

    # RE patterns for parsing scalar, table and string parameters
    scpar = "[a-zA-Z0-9_]+[\s]*=[\s]*[a-zA-Z0-9_.\-]+"
    tbpar = "[a-zA-Z0-9_]+[\s]*=[\s]*[0-9,.\s\-+]+"
    strpar = "[a-zA-Z0-9_]+[\s]*=[\s]*'.*?'"

    def _remove_empty_lines(self, filecontents):
        t = []
        for line in filecontents:
            line = line.strip(" \n\r")
            if len(line)>0:
                t.append(line)
        return t
        
    def _remove_inline_comments(self, filecontents):
        t = []
        for line in filecontents:
            line = line.split("!")[0]
            line.strip()
            if len(line) > 0:
                t.append(line)
        return t
    
    def _is_comment(self, line):
        if line.startswith("*"):
            return True
        else:
            return False

    def _find_header(self, filecontents):
        """Parses and strips header marked with '*' at the beginning of 
        the file. Further lines marked with '*' are deleted."""

        header = []
        other_contents = []
        inheader = True
        for line in filecontents:
            if inheader is True:
                if self._is_comment(line):
                    header.append(line)
                else:
                    other_contents.append(line)
                    inheader = False
            else:
                if self._is_comment(line):
                    pass
                else:
                    other_contents.append(line)
        return (header, other_contents)
 
    def _parse_table_values(self, parstr):
        """Parses table parameter into a list of floats."""

        tmpstr = parstr.strip()
        valuestrs = tmpstr.split(",")
        if len(valuestrs) < 4:
            raise LengthError((len(valuestrs), valuestrs))
        if (len(valuestrs) % 2) != 0:
            raise XYPairsError((len(valuestrs), valuestrs))

        tblvalues = []
        for vstr in valuestrs:
            value = float(vstr)
            tblvalues.append(value)
        return tblvalues
        
    def _find_parameter_sections(self, filecontents):
        "returns the sections defining float, string and table parameters."
        scalars = ""
        strings = ""
        tables = ""
        
        for line in filecontents:
            if line.find("'") != -1: # string parameter
                strings += (line + " ")
            elif line.find(",") != -1: # table parameter
                tables += (line + " ")
            else:
                scalars += (line + " ")
                
        return scalars, strings, tables
       
    def _find_individual_pardefs(self, regexp, parsections):
        """Splits the string into individual parameters definitions.
        """
        par_definitions = re.findall(regexp, parsections)
        rest = re.sub(regexp, "", parsections)
        rest = rest.replace(";", "")
        if rest.strip() != "":
            msg = "Failed to parse the CABO file!\n" +\
                  ("Found the following parameter definitions:\n %s" % par_definitions) + \
                  ("Failed to parse:\n %s" % rest)
            raise PCSEError(msg)
        return par_definitions
        
    def __init__(self, fname):
        with open(fname) as fp:
            filecontents = fp.readlines()
        filecontents = self._remove_empty_lines(filecontents)
        filecontents = self._remove_inline_comments(filecontents)

        if len(filecontents) == 0:
            msg = "Empty CABO file!"
            raise PCSEError(msg)

        # Split between file header and parameters
        self.header, filecontents = self._find_header(filecontents)

        # Find parameter sections using string methods
        scalars, strings, tables = self._find_parameter_sections(filecontents)

        # Parse into individual parameter definitions
        scalar_defs = self._find_individual_pardefs(self.scpar, scalars)
        table_defs = self._find_individual_pardefs(self.tbpar, tables)
        string_defs = self._find_individual_pardefs(self.strpar, strings)

        # Parse individual parameter definitions into name & value.
        for parstr in scalar_defs:
            try:
                parname, valuestr = parstr.split("=")
                parname = parname.strip()
                if valuestr.find(".") != -1:
                    value = float(valuestr)
                else:
                    value = int(valuestr)
                self[parname] = value
            except (ValueError) as exc:
                msg = "Failed to parse parameter, value: %s, %s" 
                raise PCSEError(msg % (parstr, valuestr))

        for parstr in string_defs:
            try:
                parname, valuestr = parstr.split("=", 1)
                parname = parname.strip()
                value = (valuestr.replace("'","")).replace('"','')
                self[parname] = value
            except (ValueError) as exc:
                msg = "Failed to parse parameter, value: %s, %s" 
                raise PCSEError(msg % (parstr, valuestr))

        for parstr in table_defs:
            parname, valuestr = parstr.split("=")
            parname = parname.strip()
            try:
                value = self._parse_table_values(valuestr)
                self[parname] = value
            except (ValueError) as exc:
                msg = "Failed to parse table parameter %s: %s" % (parname, valuestr)
                raise PCSEError(msg)
            except (LengthError) as exc:
                msg = "Failed to parse table parameter %s: %s. \n" % (parname, valuestr)
                msg += "Table parameter should contain at least 4 values "
                msg += "instead got %i" 
                raise PCSEError(msg % exc.value[0])
            except (XYPairsError) as exc:
                msg = "Failed to parse table parameter %s: %s\n" % (parname, valuestr)
                msg += "Parameter should be have even number of positions."
                raise XYPairsError(msg)

    def __str__(self):
        msg = ""
        for line in self.header:
            msg += line+"\n"
        msg += "------------------------------------\n"
        for key, value in self.items():
            msg += ("%s: %s %s\n" % (key, value, type(value)))
>>>>>>> a94f9555
        return msg<|MERGE_RESOLUTION|>--- conflicted
+++ resolved
@@ -1,237 +1,3 @@
-<<<<<<< HEAD
-# -*- coding: utf-8 -*-
-# Copyright (c) 2004-2014 Alterra, Wageningen-UR
-# Allard de Wit (allard.dewit@wur.nl), April 2014
-import re
-
-from ..exceptions import PCSEError
-
-class XYPairsError(PCSEError):
-    pass
-
-class LengthError(PCSEError):
-    pass
-
-class DuplicateError(PCSEError):
-    pass
-    
-class CABOFileReader(dict):
-    """Reads CABO files with model parameter definitions.
-    
-    The parameter definitions of Wageningen crop models are generally
-    written in the CABO format. This class reads the contents, parses
-    the parameter names/values and returns them as a dictionary.
-    
-    :param fname: parameter file to read and parse
-    :returns: dictionary like object with parameter key/value pairs.
-
-    The header of the CABO file (marked with ** at the first line) is
-    read and can be retrieved by the get_header() method or just by
-    a print on the returned dictionary.
-    
-    *Example*
-    
-    A parameter file 'parfile.cab' which looks like this::
-    
-        ** CROP DATA FILE for use with WOFOST Version 5.4, June 1992
-        **
-        ** WHEAT, WINTER 102
-        ** Regions: Ireland, central en southern UK (R72-R79), 
-        **          Netherlands (not R47), northern Germany (R11-R14)
-        CRPNAM='Winter wheat 102, Ireland, N-U.K., Netherlands, N-Germany'
-        CROP_NO=99
-        TBASEM   = -10.0    ! lower threshold temp. for emergence [cel]
-        DTSMTB   =   0.00,    0.00,     ! daily increase in temp. sum 
-                    30.00,   30.00,     ! as function of av. temp. [cel; cel d]
-                    45.00,   30.00
-        ** maximum and minimum concentrations of N, P, and K
-        ** in storage organs        in vegetative organs [kg kg-1]
-        NMINSO   =   0.0110 ;       NMINVE   =   0.0030
-    
-    Can be read with the following statements::
-    
-        >>>fileparameters = CABOFileReader('parfile.cab')
-        >>>print fileparameters['CROP_NO']
-        99
-        >>>print fileparameters
-        ** CROP DATA FILE for use with WOFOST Version 5.4, June 1992
-        **
-        ** WHEAT, WINTER 102
-        ** Regions: Ireland, central en southern UK (R72-R79),
-        **          Netherlands (not R47), northern Germany (R11-R14)
-        ------------------------------------
-        TBASEM: -10.0 <type 'float'>
-        DTSMTB: [0.0, 0.0, 30.0, 30.0, 45.0, 30.0] <type 'list'>
-        NMINVE: 0.003 <type 'float'>
-        CROP_NO: 99 <type 'int'>
-        CRPNAM: Winter wheat 102, Ireland, N-U.K., Netherlands, N-Germany <type 'str'>
-        NMINSO: 0.011 <type 'float'>
-    """
-
-    # RE patterns for parsing scalar, table and string parameters
-    scpar = "[a-zA-Z0-9_]+[\s]*=[\s]*[a-zA-Z0-9_.\-]+"
-    tbpar = "[a-zA-Z0-9_]+[\s]*=[\s]*[0-9,.\s\-+]+"
-    strpar = "[a-zA-Z0-9_]+[\s]*=[\s]*'.*?'"
-
-    def _remove_empty_lines(self, filecontents):
-        t = []
-        for line in filecontents:
-            line = line.strip(" \n\r")
-            if len(line)>0:
-                t.append(line)
-        return t
-        
-    def _remove_inline_comments(self, filecontents):
-        t = []
-        for line in filecontents:
-            line = line.split("!")[0]
-            line.strip()
-            if len(line) > 0:
-                t.append(line)
-        return t
-    
-    def _is_comment(self, line):
-        if line.startswith("*"):
-            return True
-        else:
-            return False
-
-    def _find_header(self, filecontents):
-        """Parses and strips header marked with '*' at the beginning of 
-        the file. Further lines marked with '*' are deleted."""
-
-        header = []
-        other_contents = []
-        inheader = True
-        for line in filecontents:
-            if inheader is True:
-                if self._is_comment(line):
-                    header.append(line)
-                else:
-                    other_contents.append(line)
-                    inheader = False
-            else:
-                if self._is_comment(line):
-                    pass
-                else:
-                    other_contents.append(line)
-        return (header, other_contents)
- 
-    def _parse_table_values(self, parstr):
-        """Parses table parameter into a list of floats."""
-
-        tmpstr = parstr.strip()
-        valuestrs = tmpstr.split(",")
-        if len(valuestrs) < 4:
-            raise LengthError((len(valuestrs), valuestrs))
-        if (len(valuestrs) % 2) != 0:
-            raise XYPairsError((len(valuestrs), valuestrs))
-
-        tblvalues = []
-        for vstr in valuestrs:
-            value = float(vstr)
-            tblvalues.append(value)
-        return tblvalues
-        
-    def _find_parameter_sections(self, filecontents):
-        "returns the sections defining float, string and table parameters."
-        scalars = ""
-        strings = ""
-        tables = ""
-        
-        for line in filecontents:
-            if line.find("'") != -1: # string parameter
-                strings += (line + " ")
-            elif line.find(",") != -1: # table parameter
-                tables += (line + " ")
-            else:
-                scalars += (line + " ")
-                
-        return scalars, strings, tables
-       
-    def _find_individual_pardefs(self, regexp, parsections):
-        """Splits the string into individual parameters definitions.
-        """
-        par_definitions = re.findall(regexp, parsections)
-        rest = re.sub(regexp, "", parsections)
-        rest = rest.replace(";", "")
-        if rest.strip() != "":
-            msg = "Failed to parse: %s" % rest
-            raise ToolsError(msg)
-        return par_definitions
-        
-    def __init__(self, fname):
-        with open(fname) as fp:
-            filecontents = fp.readlines()
-        filecontents = self._remove_empty_lines(filecontents)
-        filecontents = self._remove_inline_comments(filecontents)
-
-        if len(filecontents) == 0:
-            msg = "Empty CABO file!"
-            raise ToolsError(msg)
-
-        # Split between file header and parameters
-        self.header, filecontents = self._find_header(filecontents)
-
-        # Find parameter sections using string methods
-        scalars, strings, tables = self._find_parameter_sections(filecontents)
-
-        # Parse into individual parameter definitions
-        scalar_defs = self._find_individual_pardefs(self.scpar, scalars)
-        table_defs = self._find_individual_pardefs(self.tbpar, tables)
-        string_defs = self._find_individual_pardefs(self.strpar, strings)
-
-        # Parse individual parameter definitions into name & value.
-        for parstr in scalar_defs:
-            try:
-                parname, valuestr = parstr.split("=")
-                parname = parname.strip()
-                if valuestr.find(".") != -1:
-                    value = float(valuestr)
-                else:
-                    value = int(valuestr)
-                self[parname] = value
-            except (ValueError), exc:
-                msg = "Failed to parse parameter, value: %s, %s" 
-                raise ToolsError(msg % (parstr, valuestr))
-
-        for parstr in string_defs:
-            try:
-                parname, valuestr = parstr.split("=", 1)
-                parname = parname.strip()
-                value = (valuestr.replace("'","")).replace('"','')
-                self[parname] = value
-            except (ValueError), exc:
-                msg = "Failed to parse parameter, value: %s, %s" 
-                raise ToolsError(msg % (parstr, valuestr))
-
-        for parstr in table_defs:
-            parname, valuestr = parstr.split("=")
-            parname = parname.strip()
-            try:
-                value = self._parse_table_values(valuestr)
-                self[parname] = value
-            except (ValueError) as exc:
-                msg = "Failed to parse table parameter %s: %s" % (parname, valuestr)
-                raise ToolsError(msg)
-            except (LengthError) as exc:
-                msg = "Failed to parse table parameter %s: %s. \n" % (parname, valuestr)
-                msg += "Table parameter should contain at least 4 values "
-                msg += "instead got %s" 
-                raise LengthError(msg % valuestr)
-            except (XYPairsError) as exc:
-                msg = "Failed to parse table parameter %s: %s\n" % (parname, valuestr)
-                msg += "Parameter should be have even number of positions."
-                raise XYPairsError(msg)
-
-    def __str__(self):
-        msg = ""
-        for line in self.header:
-            msg += line+"\n"
-        msg += "------------------------------------\n"
-        for key, value in self.iteritems():
-            msg += ("%s: %s %s\n" % (key, value, type(value)))
-=======
 # -*- coding: utf-8 -*-
 # Copyright (c) 2004-2014 Alterra, Wageningen-UR
 # Allard de Wit (allard.dewit@wur.nl), April 2014
@@ -470,5 +236,4 @@
         msg += "------------------------------------\n"
         for key, value in self.items():
             msg += ("%s: %s %s\n" % (key, value, type(value)))
->>>>>>> a94f9555
         return msg