--- conflicted
+++ resolved
@@ -98,11 +98,7 @@
     # Helper variables
     TMNSAV = Instance(deque)
     
-<<<<<<< HEAD
-    def __init__(self, sitedata, timerdata, soildata, cropdata, fertilizer,
-=======
     def __init__(self, parameterprovider,
->>>>>>> d794de0e
                  weatherdataprovider, config=None):
         """
         :param parameterprovider: A `ParameterProvider` object providing model
@@ -147,12 +143,7 @@
 
         # Component for agromanagement
         self.agromanagement = self.mconf.AGROMANAGEMENT(self.day, self.kiosk, self.mconf,
-<<<<<<< HEAD
-                                                        timerdata, soildata, sitedata, cropdata,
-                                                        fertilizer)
-=======
                                                         parameterprovider)
->>>>>>> d794de0e
         # Call AgroManagement module for management actions at initialization
         self.agromanagement(self.day, self.drv)
 
