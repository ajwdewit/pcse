# -*- coding: utf-8 -*-
# Copyright (c) 2004-2014 Alterra, Wageningen-UR
# Allard de Wit (allard.dewit@wur.nl), April 2014
from math import exp
from collections import deque
from array import array

from ..traitlets import Float, Int, Instance
from ..decorators import prepare_rates, prepare_states
from ..util import limit, AfgenTrait
from ..base import ParamTemplate, StatesTemplate, RatesTemplate, \
     SimulationObject
from .. import signals

class WOFOST_Leaf_Dynamics(SimulationObject):
    """Leaf dynamics for the WOFOST crop model.
    
    Implementation of biomass partitioning to leaves, growth and senenscence
    of leaves. WOFOST keeps track of the biomass that has been partitioned to
    the leaves for each day (variable `LV`), which is called a leaf class).
    For each leaf class the leaf age (variable 'LVAGE') and specific leaf area
    (variable `SLA`) are also registered. Total living leaf biomass is
    calculated by summing the biomass values for all leaf classes. Similarly,
    leaf area is calculated by summing leaf biomass times specific leaf area
    (`LV` * `SLA`).
    
    Senescense of the leaves can occur as a result of physiological age,
    drought stress or self-shading.
       
    *Simulation parameters* (provide in cropdata dictionary)
    
    =======  ============================================= =======  ============
     Name     Description                                   Type     Unit
    =======  ============================================= =======  ============
    RGRLAI   Maximum relative increase in LAI.              SCr     ha ha-1 d-1
    SPAN     Life span of leaves growing at 35 Celsius      SCr     |d|
    TBASE    Lower threshold temp. for ageing of leaves     SCr     |C|
    PERDL    Max. relative death rate of leaves due to      SCr
             water stress
    TDWI     Initial total crop dry weight                  SCr     |kg ha-1|
    KDIFTB   Extinction coefficient for diffuse visible     TCr
             light as function of DVS
    SLATB    Specific leaf area as a function of DVS        TCr     |ha kg-1|
    =======  ============================================= =======  ============

    *State variables*

    =======  ================================================= ==== ============
     Name     Description                                      Pbl      Unit
    =======  ================================================= ==== ============
    LV       Leaf biomass per leaf class                        N    |kg ha-1|
    SLA      Specific leaf area per leaf class                  N    |ha kg-1|
    LVAGE    Leaf age per leaf class                            N    |d|
    LVSUM    Sum of LV                                          N    |kg ha-1|
    LAIEM    LAI at emergence                                   N    -
    LASUM    Total leaf area as sum of LV*SLA,                  N    -
             not including stem and pod area                    N
    LAIEXP   LAI value under theoretical exponential growth     N    -
    LAIMAX   Maximum LAI reached during growth cycle            N    -
    LAI      Leaf area index, including stem and pod area       Y    -
    WLV      Dry weight of living leaves                        Y    |kg ha-1|
    DWLV     Dry weight of dead leaves                          N    |kg ha-1|
    TWLV     Dry weight of total leaves (living + dead)         Y    |kg ha-1|
    =======  ================================================= ==== ============


    *Rate variables*

    =======  ================================================= ==== ============
     Name     Description                                      Pbl      Unit
    =======  ================================================= ==== ============
    GRLV     Growth rate leaves                                 N   |kg ha-1 d-1|
    DSLV1    Death rate leaves due to water stress              N   |kg ha-1 d-1|
    DSLV2    Death rate leaves due to self-shading              N   |kg ha-1 d-1|
    DSLV3    Death rate leaves due to frost kill                N   |kg ha-1 d-1|
    DSLV     Maximum of DLSV1, DSLV2, DSLV3                     N   |kg ha-1 d-1|
    DALV     Death rate leaves due to aging.                    N   |kg ha-1 d-1|
    DRLV     Death rate leaves as a combination of DSLV and     N   |kg ha-1 d-1|
             DALV
    SLAT     Specific leaf area for current time step,          N   |ha kg-1|
             adjusted for source/sink limited leaf expansion
             rate.
    FYSAGE   Increase in physiological leaf age                 N   -
    GLAIEX   Sink-limited leaf expansion rate (exponential      N   |ha ha-1 d-1|
             curve) 
    GLASOL   Source-limited leaf expansion rate (biomass        N   |ha ha-1 d-1|
             increase)
    =======  ================================================= ==== ============

    
    *External dependencies:*
    
    ======== ============================== =============================== ===========
     Name     Description                         Provided by               Unit
    ======== ============================== =============================== ===========
    DVS      Crop development stage         DVS_Phenology                    - 
    FL       Fraction biomass to leaves     DVS_Partitioning                 -
    FR       Fraction biomass to roots      DVS_Partitioning                 -
    SAI      Stem area index                WOFOST_Stem_Dynamics             -
    PAI      Pod area index                 WOFOST_Storage_Organ_Dynamics    -
    TRA      Transpiration rate             Evapotranspiration              |cm day-1|
    TRAMX    Maximum transpiration rate     Evapotranspiration              |cm day-1| 
    ADMI     Above-ground dry matter        CropSimulation                  |kg ha-1 d-1|
             increase
    RF_FROST Reduction factor frost kill    FROSTOL                          -
    ======== ============================== =============================== ===========
    """

    class Parameters(ParamTemplate):
        RGRLAI = Float(-99.)
        SPAN   = Float(-99.)
        TBASE  = Float(-99.)
        PERDL  = Float(-99.)
        TDWI   = Float(-99.)
        SLATB  = AfgenTrait()
        KDIFTB = AfgenTrait()

    class StateVariables(StatesTemplate):
        LV     = Instance(deque)
        SLA    = Instance(deque)
        LVAGE  = Instance(deque)
        LAIEM  = Float(-99.)
        LASUM  = Float(-99.)
        LAIEXP = Float(-99.)
        LAIMAX = Float(-99.)
        LAI    = Float(-99.)
        WLV    = Float(-99.)
        DWLV   = Float(-99.)
        TWLV   = Float(-99.)

    class RateVariables(RatesTemplate):
        GRLV  = Float(-99.)
        DSLV1 = Float(-99.)
        DSLV2 = Float(-99.)
        DSLV3 = Float(-99.)
        DSLV  = Float(-99.)
        DALV  = Float(-99.)
        DRLV  = Float(-99.)
        SLAT  = Float(-99.)
        FYSAGE = Float(-99.)
        GLAIEX = Float(-99.)
        GLASOL = Float(-99.)

    def initialize(self, day, kiosk, parvalues):
        """
        :param day: start date of the simulation
        :param kiosk: variable kiosk of this PCSE  instance
        :param parvalues: `ParameterProvider` object providing parameters as
                key/value pairs
        """

        self.kiosk  = kiosk
        self.params = self.Parameters(parvalues)
        self.rates  = self.RateVariables(kiosk)

        # CALCULATE INITIAL STATE VARIABLES
        params = self.params
        FL  = self.kiosk["FL"]
        FR  = self.kiosk["FR"]
        DVS = self.kiosk["DVS"]

        # Initial leaf biomass
        WLV  = (params.TDWI * (1-FR)) * FL
        DWLV = 0.
        TWLV = WLV + DWLV

        # First leaf class (SLA, age and weight)
        SLA   = deque([params.SLATB(DVS)])
        LVAGE = deque([0.])
        LV    = deque([WLV])

        # Initial values for leaf area
        LAIEM  = LV[0] * SLA[0]
        LASUM  = LAIEM
        LAIEXP = LAIEM
        LAIMAX = LAIEM
        LAI    = LASUM + self.kiosk["SAI"] + self.kiosk["PAI"]

        # Initialize StateVariables object
        self.states = self.StateVariables(kiosk, publish=["LAI","TWLV","WLV"],
                                          LV=LV, SLA=SLA, LVAGE=LVAGE, LAIEM=LAIEM,
                                          LASUM=LASUM, LAIEXP=LAIEXP, LAIMAX=LAIMAX,
                                          LAI=LAI, WLV=WLV, DWLV=DWLV, TWLV=TWLV)

    def _calc_LAI(self):
        # Total leaf area Index as sum of leaf, pod and stem area
        SAI = self.kiosk["SAI"]
        PAI = self.kiosk["PAI"]
        return self.states.LASUM + SAI + PAI

    @prepare_rates
    def calc_rates(self, day, drv):
        r = self.rates
        s = self.states
        p = self.params
        k = self.kiosk

        # Growth rate leaves
        # weight of new leaves
        r.GRLV = k.ADMI * k.FL

        # death of leaves due to water/oxygen stress
        r.DSLV1 = s.WLV * (1. - k.RFTRA) * p.PERDL

        # death due to self shading cause by high LAI
        DVS = self.kiosk["DVS"]
        LAICR = 3.2/p.KDIFTB(DVS)
        r.DSLV2 = s.WLV * limit(0., 0.03, 0.03*(s.LAI-LAICR)/LAICR)

        # Death of leaves due to frost damage as determined by
        # Reduction Factor Frost "RF_FROST"
        if "RF_FROST" in self.kiosk:
            r.DSLV3 = s.WLV * k.RF_FROST
        else:
            r.DSLV3 = 0.

        # leaf death equals maximum of water stress, shading and frost
        r.DSLV = max(r.DSLV1, r.DSLV2, r.DSLV3)

        # Determine how much leaf biomass classes have to die in states.LV,
        # given the a life span > SPAN, these classes will be accumulated
        # in DALV.
        # Note that the actual leaf death is imposed on the array LV during the
        # state integration step.
        DALV = 0.0
        for lv, lvage in zip(s.LV, s.LVAGE):
            if lvage > p.SPAN:
                DALV += lv
        r.DALV = DALV

        # Total death rate leaves
        r.DRLV = max(r.DSLV, r.DALV)

        # physiologic ageing of leaves per time step
        r.FYSAGE = max(0., (drv.TEMP - p.TBASE)/(35. - p.TBASE))

        # specific leaf area of leaves per time step
        r.SLAT = p.SLATB(DVS)

        # leaf area not to exceed exponential growth curve
        if s.LAIEXP < 6.:
            DTEFF = max(0., drv.TEMP-p.TBASE)
            r.GLAIEX = s.LAIEXP * p.RGRLAI * DTEFF
            # source-limited increase in leaf area
            r.GLASOL = r.GRLV * r.SLAT
            # sink-limited increase in leaf area
            GLA = min(r.GLAIEX, r.GLASOL)
            # adjustment of specific leaf area of youngest leaf class
            if r.GRLV > 0.:
                r.SLAT = GLA/r.GRLV

    @prepare_states
    def integrate(self, day, delt=1.0):
        params = self.params
        rates = self.rates
        states = self.states

        # --------- leave death ---------
        tLV = array('d', states.LV)
        tSLA = array('d', states.SLA)
        tLVAGE = array('d', states.LVAGE)
        tDRLV = rates.DRLV

        # leaf death is imposed on leaves by removing leave classes from the
        # right side of the deque. 
        for LVweigth in reversed(states.LV):
            if tDRLV > 0.:
                if tDRLV >= LVweigth: # remove complete leaf class from deque
                    tDRLV -= LVweigth
                    tLV.pop()
                    tLVAGE.pop()
                    tSLA.pop()
                else: # Decrease value of oldest (rightmost) leave class
                    tLV[-1] -= tDRLV
                    tDRLV = 0.
            else:
                break

        # Integration of physiological age
        tLVAGE = deque([age + rates.FYSAGE for age in tLVAGE])
        tLV = deque(tLV)
        tSLA = deque(tSLA)

        # --------- leave growth ---------
        # new leaves in class 1
        tLV.appendleft(rates.GRLV)
        tSLA.appendleft(rates.SLAT)
        tLVAGE.appendleft(0.)

        # calculation of new leaf area
        states.LASUM = sum([lv*sla for lv, sla in zip(tLV, tSLA)])
        states.LAI = self._calc_LAI()
        states.LAIMAX = max(states.LAI, states.LAIMAX)

        # exponential growth curve
        states.LAIEXP += rates.GLAIEX

        # Update leaf biomass states
        states.WLV  = sum(tLV)
        states.DWLV += rates.DRLV
        states.TWLV = states.WLV + states.DWLV

        # Store final leaf biomass deques
        self.states.LV = tLV
        self.states.SLA = tSLA
        self.states.LVAGE = tLVAGE

    @prepare_states
    def _set_variable_LAI(self, nLAI):
        """Updates the value of LAI to to the new value provided as input.

        Related state variables will be updated as well and the increments
        to all adjusted state variables will be returned as a dict.
        """
        states = self.states

        # Store old values of states
        oWLV = states.WLV
        oLAI = states.LAI
        oTWLV = states.TWLV
        oLASUM = states.LASUM

        # Reduce oLAI for pod and stem area. SAI and PAI will not be adjusted
        # because this is often only a small component of the total leaf
        # area. For all current crop files in WOFOST SPA and SSA are zero
        # anyway
        SAI = self.kiosk["SAI"]
        PAI = self.kiosk["PAI"]
        adj_nLAI = max(nLAI - SAI - PAI, 0.)
        adj_oLAI = max(oLAI - SAI - PAI, 0.)

        # LAI Adjustment factor for leaf biomass LV (rLAI)
        if adj_oLAI > 0:
            rLAI = adj_nLAI/adj_oLAI
            LV = [lv*rLAI for lv in states.LV]
        # If adj_oLAI == 0 then add the leave biomass directly to the
        # youngest leave age class (LV[0])
        else:
            LV = [nLAI/states.SLA[0]]

        states.LASUM = sum([lv*sla for lv, sla in zip(LV, states.SLA)])
        states.LV = deque(LV)
        states.LAI = self._calc_LAI()
        states.WLV = sum(states.LV)
        states.TWLV = states.WLV + states.DWLV

        increments = {"LAI": states.LAI - oLAI,
                      "LAISUM":states.LASUM - oLASUM,
                      "WLV": states.WLV - oWLV,
                      "TWLV": states.TWLV - oTWLV}
        return increments

class CSDM_Leaf_Dynamics(SimulationObject):
    """Leaf dynamics according to the Canopy Structure Dynamic Model.
    
    The only difference is that in the real CSDM the temperature sum is the
    driving variable, while in this case it is simply the day number since \
    the start of the model.
    
    Reference:
    Koetz et al. 2005. Use of coupled canopy structure dynamic and radiative
    transfer models to estimate biophysical canopy characteristics.
    Remote Sensing of Environment. Volume 95, Issue 1, 15 March 2005,
    Pages 115-124. http://dx.doi.org/10.1016/j.rse.2004.11.017
<<<<<<< HEAD
=======

        
    For plotting the CSDM model with GNUPLOT the following example code can be used:

        td = 150
        CSDM_MAX = 5.
        CSDM_MIN = 0.15
        CSDM_A = 0.085
        CSDM_B = 0.045
        CSDM_T1 = int(td/3.)
        CSDM_T2 = td

        set xrange [0:200]
        set yrange [-1:8]
        plot CSDM_MIN + CSDM_MAX*(1./(1. + exp(-CSDM_B*(x - CSDM_T1)))**2 - exp(CSDM_A*(x - CSDM_T2)))
    
>>>>>>> 6c970882
    """

    class Parameters(ParamTemplate):
        CSDM_MAX = Float()
        CSDM_MIN = Float()
        CSDM_A = Float()
        CSDM_B = Float()
        CSDM_T1 = Float()
        CSDM_T2 = Float()

    class StateVariable(StatesTemplate):
        LAI = Float()
        DAYNR = Int()
        LAIMAX = Float()

    def _CSDM(self, daynr):
        """Returns the LAI value depending on the day number (daynr)
        and the parameters of the CSDM model.
        """
        p = self.params

        LAI_growth = 1./(1. + exp(-p.CSDM_B*(daynr - p.CSDM_T1)))**2
        LAI_senescence = -exp(p.CSDM_A*(daynr - p.CSDM_T2))
        LAI = p.CSDM_MIN + p.CSDM_MAX*(LAI_growth + LAI_senescence)

        # do not allow LAI lower then CSDM_MIN
        if LAI < p.CSDM_MIN:
            msg = ("LAI of CSDM model smaller then lower LAI limit "+
                   "(CSDM_MIN)! Adjusting LAI to CSDM_MIN.")
            self.logger.warn(msg)
            LAI = max(p.CSDM_MIN, LAI)

        return LAI

    def initialize(self, day, kiosk, parvalues):
        """
        :param day: start date of the simulation
        :param kiosk: variable kiosk of this PCSE  instance
        :param parvalues: `ParameterProvider` object providing parameters as
                key/value pairs
        """

        self.params = self.Parameters(parvalues)

        # calculate LAI on day 1 from CSDM
        LAI = self._CSDM(1)
        self.states = self.StateVariable(kiosk, LAI=LAI, DAYNR=1,
                                         LAIMAX=self.params.CSDM_MIN,
                                         publish="LAI")

    @prepare_rates
    def calc_rates(self, day, drv):
        pass

    @prepare_states
    def integrate(self, day, delt=1.0):

        self.states.DAYNR += 1
        self.states.LAI = self._CSDM(self.states.DAYNR)
        if self.states.LAI > self.states.LAIMAX:
            self.states.LAIMAX = self.states.LAI

        if self.states.DAYNR > self.params.CSDM_T2:
            self._send_signal(signal=signals.crop_finish, day=day,
                              finish_type="Canopy died according to CSDM leaf model.",
                              crop_delete=True)


class WOFOST_Leaf_Dynamics_NPK(SimulationObject):
    """Leaf dynamics for the WOFOST crop model including leaf response to
    NPK stress.

    Implementation of biomass partitioning to leaves, growth and senenscence
    of leaves. WOFOST keeps track of the biomass that has been partitioned to
    the leaves for each day (variable `LV`), which is called a leaf class).
    For each leaf class the leaf age (variable 'LVAGE') and specific leaf area
    are (variable `SLA`) are also registered. Total living leaf biomass
    is calculated by summing the biomass values for all leaf classes. Similarly,
    leaf area is calculated by summing leaf biomass times specific leaf area
    (`LV` * `SLA`).

    Senescense of the leaves can occur as a result of physiological age,
    drought stress, nutrient stress or self-shading.

    Finally, leaf expansion (SLA) can be influenced by nutrient stress.

    *Simulation parameters* (provide in cropdata dictionary)

    =======  ============================================= =======  ============
     Name     Description                                   Type     Unit
    =======  ============================================= =======  ============
    RGRLAI   Maximum relative increase in LAI.              SCr     ha ha-1 d-1
    SPAN     Life span of leaves growing at 35 Celsius      SCr     |d|
    TBASE    Lower threshold temp. for ageing of leaves     SCr     |C|
    PERDL    Max. relative death rate of leaves due to      SCr
             water stress
    TDWI     Initial total crop dry weight                  SCr     |kg ha-1|
    KDIFTB   Extinction coefficient for diffuse visible     TCr
             light as function of DVS
    SLATB    Specific leaf area as a function of DVS        TCr     |ha kg-1|
    RDRNS    max. relative death rate of leaves due to      TCr         -
             nutrient NPK stress
    NLAI     coefficient for the reduction due to           TCr         -
             nutrient NPK stress of the LAI increase
             (during juvenile phase).
    NSLA     Coefficient for the effect of nutrient NPK     TCr         -
             stress on SLA reduction
    RDRNS    Max. relative death rate of leaves due to      TCr         -
             nutrient NPK stress
    =======  ============================================= =======  ============

    *State variables*

    =======  ================================================= ==== ============
     Name     Description                                      Pbl      Unit
    =======  ================================================= ==== ============
    LV       Leaf biomass per leaf class                        N    |kg ha-1|
    SLA      Specific leaf area per leaf class                  N    |ha kg-1|
    LVAGE    Leaf age per leaf class                            N    |d|
    LVSUM    Sum of LV                                          N    |kg ha-1|
    LAIEM    LAI at emergence                                   N    -
    LASUM    Total leaf area as sum of LV*SLA,                  N    -
             not including stem and pod area                    N
    LAIEXP   LAI value under theoretical exponential growth     N    -
    LAIMAX   Maximum LAI reached during growth cycle            N    -
    LAI      Leaf area index, including stem and pod area       Y    -
    WLV      Dry weight of living leaves                        Y    |kg ha-1|
    DWLV     Dry weight of dead leaves                          N    |kg ha-1|
    TWLV     Dry weight of total leaves (living + dead)         Y    |kg ha-1|
    =======  ================================================= ==== ============


    *Rate variables*

    =======  ================================================= ==== ============
     Name     Description                                      Pbl      Unit
    =======  ================================================= ==== ============
    GRLV     Growth rate leaves                                 N   |kg ha-1 d-1|
    DSLV1    Death rate leaves due to water stress              N   |kg ha-1 d-1|
    DSLV2    Death rate leaves due to self-shading              N   |kg ha-1 d-1|
    DSLV3    Death rate leaves due to frost kill                N   |kg ha-1 d-1|
    DSLV4    Death rate leaves due to nutrient stress           N   |kg ha-1 d-1|
    DSLV     Maximum of DLSV1, DSLV2, DSLV3                     N   |kg ha-1 d-1|
    DALV     Death rate leaves due to aging.                    N   |kg ha-1 d-1|
    DRLV     Death rate leaves as a combination of DSLV and     N   |kg ha-1 d-1|
             DALV
    SLAT     Specific leaf area for current time step,          N   |ha kg-1|
             adjusted for source/sink limited leaf expansion
             rate.
    FYSAGE   Increase in physiological leaf age                 N   -
    GLAIEX   Sink-limited leaf expansion rate (exponential      N   |ha ha-1 d-1|
             curve)
    GLASOL   Source-limited leaf expansion rate (biomass        N   |ha ha-1 d-1|
             increase)
    =======  ================================================= ==== ============


    *External dependencies:*

    ======== ============================== =============================== ===========
     Name     Description                         Provided by               Unit
    ======== ============================== =============================== ===========
    DVS      Crop development stage         DVS_Phenology                    -
    FL       Fraction biomass to leaves     DVS_Partitioning                 -
    FR       Fraction biomass to roots      DVS_Partitioning                 -
    SAI      Stem area index                WOFOST_Stem_Dynamics             -
    PAI      Pod area index                 WOFOST_Storage_Organ_Dynamics    -
    TRA      Transpiration rate             Evapotranspiration              |cm day-1|
    TRAMX    Maximum transpiration rate     Evapotranspiration              |cm day-1|
    ADMI     Above-ground dry matter        CropSimulation                  |kg ha-1 d-1|
             increase
    RF_FROST Reduction factor frost kill    FROSTOL                          -
    ======== ============================== =============================== ===========
    """

    class Parameters(ParamTemplate):
        RGRLAI = Float(-99.)
        SPAN = Float(-99.)
        TBASE = Float(-99.)
        PERDL = Float(-99.)
        TDWI = Float(-99.)
        SLATB = AfgenTrait()
        KDIFTB = AfgenTrait()
        RDRLV_NPK = Float(-99.)  # max. relative death rate of leaves due to nutrient NPK stress
        NSLA_NPK = Float(-99.)  # coefficient for the effect of nutrient NPK stress on SLA reduction
        NLAI_NPK = Float(-99.)  # coefficient for the reduction due to nutrient NPK stress of the 
                                  # LAI increase (during juvenile phase)

    class StateVariables(StatesTemplate):
        LV = Instance(deque)
        SLA = Instance(deque)
        LVAGE = Instance(deque)
        LAIEM = Float(-99.)
        LASUM = Float(-99.)
        LAIEXP = Float(-99.)
        LAIMAX = Float(-99.)
        LAI = Float(-99.)
        WLV = Float(-99.)
        DWLV = Float(-99.)
        TWLV = Float(-99.)

    class RateVariables(RatesTemplate):
        GRLV = Float(-99.)
        DSLV1 = Float(-99.)
        DSLV2 = Float(-99.)
        DSLV3 = Float(-99.)
        DSLV4 = Float(-99.)
        DSLV = Float(-99.)
        DALV = Float(-99.)
        DRLV = Float(-99.)
        SLAT = Float(-99.)
        FYSAGE = Float(-99.)
        GLAIEX = Float(-99.)
        GLASOL = Float(-99.)

    def initialize(self, day, kiosk, cropdata):
        """
        :param day: start date of the simulation
        :param kiosk: variable kiosk of this PCSE instance
        :param cropdata: dictionary with WOFOST cropdata key/value pairs
        """

        self.kiosk = kiosk
        self.params = self.Parameters(cropdata)
<<<<<<< HEAD
        self.rates = self.RateVariables(kiosk,publish=["DRLV"])
=======
        self.rates = self.RateVariables(kiosk,publish=["DRLV", "GRLV"])
>>>>>>> 6c970882

        # CALCULATE INITIAL STATE VARIABLES
        p = self.params
        k = self.kiosk
        # Initial leaf biomass
        WLV = (p.TDWI * (1-k.FR)) * k.FL
        DWLV = 0.
        TWLV = WLV + DWLV

        # First leaf class (SLA, age and weight)
        SLA = deque([p.SLATB(k.DVS)])
        LVAGE = deque([0.])
        LV = deque([WLV])

        # Initial values for leaf area
        LAIEM = LV[0] * SLA[0]
        LASUM = LAIEM
        LAIEXP = LAIEM
        LAIMAX = LAIEM
        LAI = LASUM + k.SAI + k.PAI

        # Initialize StateVariables object
        self.states = self.StateVariables(kiosk, publish=["LAI", "TWLV", "WLV"], LV=LV, SLA=SLA, LVAGE=LVAGE,
            LAIEM=LAIEM, LASUM=LASUM, LAIEXP=LAIEXP, LAIMAX=LAIMAX, LAI=LAI, WLV=WLV, DWLV=DWLV, TWLV=TWLV)

    def _calc_LAI(self):
        # Total leaf area Index as sum of leaf, pod and stem area
        k = self.kiosk
        return self.states.LASUM + k.SAI + k.PAI

    @prepare_rates
    def calc_rates(self, day, drv):
        r = self.rates
        s = self.states
        p = self.params
        k = self.kiosk

        # Growth rate leaves
        # weight of new leaves
        r.GRLV = k.ADMI * k.FL

        # death of leaves due to water/oxygen stress
        r.DSLV1 = s.WLV * (1.-k.RFTRA) * p.PERDL

        # death due to self shading cause by high LAI
        LAICR = 3.2/p.KDIFTB(k.DVS)
        r.DSLV2 = s.WLV * limit(0., 0.03, 0.03*(s.LAI-LAICR)/LAICR)

        # Death of leaves due to frost damage as determined by
        # Reduction Factor Frost "RF_FROST"
        if "RF_FROST" in self.kiosk:
            r.DSLV3 = s.WLV * k.RF_FROST
        else:
            r.DSLV3 = 0.

        # added IS
        # Extra death rate due to nutrient stress
        # has to be added to rates.DSLV
        r.DSLV4 = s.WLV * p.RDRLV_NPK * (1.0 - self.kiosk["NPKI"])

        # added IS
        # leaf death equals maximum of water stress, shading and frost
        r.DSLV = max(r.DSLV1, r.DSLV2, r.DSLV3) + r.DSLV4

        # Determine how much leaf biomass classes have to die in states.LV,
        # given the a life span > SPAN, these classes will be accumulated
        # in DALV.
        # Note that the actual leaf death is imposed on the array LV during the
        # state integration step.
        DALV = 0.0
        for lv, lvage in zip(s.LV, s.LVAGE):
            if lvage > p.SPAN:
                DALV += lv
        r.DALV = DALV

        # Total death rate leaves
        r.DRLV = max(r.DSLV, r.DALV)

        # physiologic ageing of leaves per time step
        r.FYSAGE = max(0., (drv.TEMP - p.TBASE)/(35. - p.TBASE))

        # added IS
        # correction SLA due to nutrient stress
        sla_npk_factor = exp(-p.NSLA_NPK * (1.0 - k.NPKI))

        # specific leaf area of leaves per time step
        r.SLAT = p.SLATB(k.DVS) * sla_npk_factor

        # leaf area not to exceed exponential growth curve
        if s.LAIEXP < 6.:
            DTEFF = max(0., drv.TEMP-p.TBASE)

            # added IS
            # Nutrient and water stress during juvenile stage:
            if k.DVS < 0.2 and s.LAI < 0.75:
                factor = k.RFTRA * exp(-p.NLAI_NPK * (1.0 - k.NPKI))
            else:
                factor = 1.

            r.GLAIEX = s.LAIEXP * p.RGRLAI * DTEFF * factor
            # source-limited increase in leaf area
            r.GLASOL = r.GRLV * r.SLAT
            # sink-limited increase in leaf area
            GLA = min(r.GLAIEX, r.GLASOL)
            # adjustment of specific leaf area of youngest leaf class
            if r.GRLV > 0.:
                r.SLAT = GLA/r.GRLV

    @prepare_states
    def integrate(self, day, delt=1.0):
        p = self.params
        r = self.rates
        s = self.states

        # --------- leave death ---------
        tLV = array('d', s.LV)
        tSLA = array('d', s.SLA)
        tLVAGE = array('d', s.LVAGE)
        tDRLV = r.DRLV

        # leaf death is imposed on leaves by removing leave classes from the
        # right side of the deque.
        for LVweigth in reversed(s.LV):
            if tDRLV > 0.:
                if tDRLV >= LVweigth: # remove complete leaf class from deque
                    tDRLV -= LVweigth
                    tLV.pop()
                    tLVAGE.pop()
                    tSLA.pop()
                else: # Decrease value of oldest (rightmost) leave class
                    tLV[-1] -= tDRLV
                    tDRLV = 0.
            else:
                break

        # Integration of physiological age
        tLVAGE = deque([age + r.FYSAGE for age in tLVAGE])
        tLV = deque(tLV)
        tSLA = deque(tSLA)

        # --------- leave growth ---------
        # new leaves in class 1
        tLV.appendleft(r.GRLV)
        tSLA.appendleft(r.SLAT)
        tLVAGE.appendleft(0.)

        # calculation of new leaf area
        s.LASUM = sum([lv*sla for lv, sla in zip(tLV, tSLA)])
        s.LAI = self._calc_LAI()
        s.LAIMAX = max(s.LAI, s.LAIMAX)

        # exponential growth curve
        s.LAIEXP += r.GLAIEX

        # Update leaf biomass states
        s.WLV  = sum(tLV)
        s.DWLV += r.DRLV
        s.TWLV = s.WLV + s.DWLV

        # Store final leaf biomass deques
        self.states.LV = tLV
        self.states.SLA = tSLA
        self.states.LVAGE = tLVAGE<|MERGE_RESOLUTION|>--- conflicted
+++ resolved
@@ -362,8 +362,6 @@
     transfer models to estimate biophysical canopy characteristics.
     Remote Sensing of Environment. Volume 95, Issue 1, 15 March 2005,
     Pages 115-124. http://dx.doi.org/10.1016/j.rse.2004.11.017
-<<<<<<< HEAD
-=======
 
         
     For plotting the CSDM model with GNUPLOT the following example code can be used:
@@ -380,7 +378,6 @@
         set yrange [-1:8]
         plot CSDM_MIN + CSDM_MAX*(1./(1. + exp(-CSDM_B*(x - CSDM_T1)))**2 - exp(CSDM_A*(x - CSDM_T2)))
     
->>>>>>> 6c970882
     """
 
     class Parameters(ParamTemplate):
@@ -605,11 +602,7 @@
 
         self.kiosk = kiosk
         self.params = self.Parameters(cropdata)
-<<<<<<< HEAD
-        self.rates = self.RateVariables(kiosk,publish=["DRLV"])
-=======
         self.rates = self.RateVariables(kiosk,publish=["DRLV", "GRLV"])
->>>>>>> 6c970882
 
         # CALCULATE INITIAL STATE VARIABLES
         p = self.params
